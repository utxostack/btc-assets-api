--- conflicted
+++ resolved
@@ -10,13 +10,10 @@
 import { groupBy } from 'lodash';
 import { BI } from '@ckb-lumos/lumos';
 import { UTXO } from '../../services/bitcoin/schema';
-<<<<<<< HEAD
 import { Transaction as BTCTransaction } from '../bitcoin/types';
 import { tryGetCommitmentFromBtcTx } from '../../utils/commitment';
 import { TransactionWithStatus } from '../../services/ckb';
-=======
 import { computeScriptHash } from '@ckb-lumos/lumos/utils';
->>>>>>> f70f85f1
 
 const addressRoutes: FastifyPluginCallback<Record<never, never>, Server, ZodTypeProvider> = (fastify, _, done) => {
   const env: Env = fastify.container.resolve('env');
